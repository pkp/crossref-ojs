--- conflicted
+++ resolved
@@ -63,11 +63,7 @@
 
 #,fuzzy
 msgid "plugins.importexport.crossref.settings.form.usernameRequired"
-<<<<<<< HEAD
 msgstr "Por favor, informe o nome de usuário que você revcebeu da Crossref."
-=======
-msgstr "Insira o nome de usuário que você recebeu da CrossRef."
->>>>>>> 0328ec80
 
 #,fuzzy
 msgid "plugins.importexport.crossref.settings.form.automaticRegistration.description"
@@ -75,13 +71,7 @@
 
 #,fuzzy
 msgid "plugins.importexport.crossref.settings.form.testMode.description"
-<<<<<<< HEAD
 msgstr "Use a API de teste Crossref (ambiente de teste) para o depósito DOI. Não se esqueça de remover esta opção para a produção."
-=======
-msgstr ""
-"Use a API de teste CrossRef (ambiente de teste) para o depósito DOI. Por "
-"favor, não se esqueça de remover esta opção para a produção."
->>>>>>> 0328ec80
 
 msgid "plugins.importexport.crossref.issues.description"
 msgstr "Nota: Somente as edições (e não seus artigos) serão considerados para exportação/registro aqui."
@@ -118,11 +108,7 @@
 
 #,fuzzy
 msgid "plugins.importexport.crossref.senderTask.name"
-<<<<<<< HEAD
 msgstr "Dados Crossref do remetente"
-=======
-msgstr "Tarefa de registro automático da CrossRef"
->>>>>>> 0328ec80
 
 msgid "plugins.importexport.crossref.cliUsage"
 msgstr ""

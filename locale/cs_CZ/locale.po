--- conflicted
+++ resolved
@@ -17,11 +17,7 @@
 
 #,fuzzy
 msgid "plugins.importexport.crossref.displayName"
-<<<<<<< HEAD
 msgstr "Plugin exportu do XML pro Crossref"
-=======
-msgstr "Plugin  CrossRef XML Export"
->>>>>>> 0328ec80
 
 #,fuzzy
 msgid "plugins.importexport.crossref.description"
@@ -39,11 +35,7 @@
 
 #,fuzzy
 msgid "plugins.importexport.crossref.settings.form.usernameRequired"
-<<<<<<< HEAD
 msgstr "Vložte, prosím, uživatelské jméno, které jste dostali od Crossref."
-=======
-msgstr "Vložte, prosím, uživatelské jméno, které jste získali od CrossRef."
->>>>>>> 0328ec80
 
 msgid "plugins.importexport.crossref.requirements"
 msgstr "Požadavky"
@@ -53,11 +45,7 @@
 
 #,fuzzy
 msgid "plugins.importexport.crossref.settings.depositorIntro"
-<<<<<<< HEAD
 msgstr "Následujáící položky je třeba pro úspěšné uložení do Crossref."
-=======
-msgstr "Pro úspěšné uložení zálohy CrossRef jsou nutné následující položky."
->>>>>>> 0328ec80
 
 msgid "plugins.importexport.crossref.settings.form.depositorName"
 msgstr "Jméno vkladatele"
@@ -89,13 +77,7 @@
 msgstr "OJS uloží přiřazené DOI automaticky do Crossref. Vezměte prosím na vědomí, že to může trvat krátkou dobu po zpracování publikace. Můžete zkontrolovat všechny neregistrované DOI."
 
 msgid "plugins.importexport.crossref.settings.form.testMode.description"
-<<<<<<< HEAD
 msgstr "Použijte testovací rozhraní API Crossref (zkušební prostředí) pro vklad DOI. Nezapomeňte tuto možnost odstranit před reálným používání časopisu."
-=======
-msgstr ""
-"Pro vklad DOI použijte testovací rozhraní API (testovací prostředí) "
-"CrossRef. Nezapomeňte tuto možnost odstranit pro produkční prostředí."
->>>>>>> 0328ec80
 
 msgid "plugins.importexport.crossref.issues.description"
 msgstr "Poznámka: Pro účely exportu/registrace zde budou zohledněny pouze čísla (a nikoliv jejich články)."
